--- conflicted
+++ resolved
@@ -3,12 +3,9 @@
 ## Improvements
 
 - Serverless mixins now support the Event Hubs trigger.
-<<<<<<< HEAD
 - Extension-level host settings in serverless functions.
-=======
 - Fixed bug #2511, which resulted in crashes when updating many properties of an
   `azure.containerservice.KubernetesCluster`.
->>>>>>> d7026089
 
 ## 0.18.2 (Released May 6th, 2019)
 
