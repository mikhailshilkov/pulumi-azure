--- conflicted
+++ resolved
@@ -2,11 +2,7 @@
 
 ## Improvements
 
-<<<<<<< HEAD
-- Serverless mixins now support the Event Hubs and Timer trigger.
-=======
-- Serverless mixins now support the Event Hubs and Cosmos DB triggers.
->>>>>>> 499f59c5
+- Serverless mixins now support the Event Hubs, Cosmos DB, and Timer trigger.
 - Fixed bug #2511, which resulted in crashes when updating many properties of an
   `azure.containerservice.KubernetesCluster`.
 - Fix a bug where omitting a location would result in the initial failure of `pulumi preview` (#239).
