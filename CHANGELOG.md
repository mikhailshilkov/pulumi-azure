--- conflicted
+++ resolved
@@ -2,13 +2,9 @@
 
 ## Improvements
 
-<<<<<<< HEAD
 - Serverless mixins now support the Event Hubs and Cosmos DB triggers.
-=======
-- Serverless mixins now support the Event Hubs trigger.
 - Fixed bug #2511, which resulted in crashes when updating many properties of an
   `azure.containerservice.KubernetesCluster`.
->>>>>>> d7026089
 
 ## 0.18.2 (Released May 6th, 2019)
 
