--- conflicted
+++ resolved
@@ -651,11 +651,7 @@
 				"@types/node": "^8.0.25", // so we can access strongly typed node definitions.
 			},
 			Dependencies: map[string]string{
-<<<<<<< HEAD
-				"@pulumi/pulumi": "^0.16.0",
-=======
 				"@pulumi/pulumi": "^0.16.4",
->>>>>>> bf2a7afb
 			},
 			Overlay: &tfbridge.OverlayInfo{
 				Files:   []string{},
@@ -664,11 +660,7 @@
 		},
 		Python: &tfbridge.PythonInfo{
 			Requires: map[string]string{
-<<<<<<< HEAD
-				"pulumi": ">=0.16.0,<0.17.0",
-=======
 				"pulumi": ">=0.16.4,<0.17.0",
->>>>>>> bf2a7afb
 			},
 		},
 	}
