--- conflicted
+++ resolved
@@ -537,11 +537,7 @@
 		},
 		Python: &tfbridge.PythonInfo{
 			Requires: map[string]string{
-<<<<<<< HEAD
-				"pulumi": ">=0.15.0,<0.16.0",
-=======
 				"pulumi": ">=0.15.1rc,<0.16.0",
->>>>>>> fd927d22
 			},
 		},
 	}
