// Copyright 2016-2018, Pulumi Corporation.
//
// Licensed under the Apache License, Version 2.0 (the "License");
// you may not use this file except in compliance with the License.
// You may obtain a copy of the License at
//
//     http://www.apache.org/licenses/LICENSE-2.0
//
// Unless required by applicable law or agreed to in writing, software
// distributed under the License is distributed on an "AS IS" BASIS,
// WITHOUT WARRANTIES OR CONDITIONS OF ANY KIND, either express or implied.
// See the License for the specific language governing permissions and
// limitations under the License.

import * as pulumi from "@pulumi/pulumi";
import { getServiceBusNamespace, Subscription, Topic } from ".";
import { EventHub, EventHubConsumerGroup, getEventhubNamespace } from ".";

import * as appservice from "../appservice";
import * as core from "../core";
import * as util from "../util";

interface TopicBindingDefinition extends appservice.BindingDefinition {
    /**
     * The name of the property in the context object to bind the actual topic message to.
     */
    name: string;

    /**
     * The type of a topic binding.  Must be 'serviceBusTrigger'.
     */
    type: "serviceBusTrigger";

    /**
     * The direction of the binding.  We only support topics being inputs to functions.
     */
    direction: "in";

    /**
     * The name of the topic we are subscribing to.
     */
    topicName: pulumi.Input<string>;

    /**
     * The name of the subscription inside the topic we are subscribing to.
     */
    subscriptionName: pulumi.Input<string>;

    /**
     * The name of an app setting that contains the Service Bus connection string to use for this binding.
     */
    connection: string;
}

/**
 * Data that will be passed along in the context object to the TopicCallback.
 */
export interface TopicContext extends appservice.Context<void> {
    invocationId: string;
    executionContext: {
        invocationId: string;
        functionName: string;
        functionDirectory: string;
    };
    bindings: { topic: string };
    bindingData: {
        deadLetterSource: any;
        messageId: string;
        contentType: string;
        replyTo: any;
        to: any;
        label: any;
        correlationId: any,
        properties: Record<string, any>;
        topic: string,
        sys: {
            methodName: string;
            utcNow: string;
        },
        invocationId: string;
    };
}

/**
<<<<<<< HEAD
 * Host settings specific to the Service Bus Topic/Subscription plugin.
 *
 * For more details see https://docs.microsoft.com/en-us/azure/azure-functions/functions-bindings-service-bus#host-json
 */
export interface TopicHostSettings extends appservice.HostSettings {
    extensions?: {
        serviceBus: {
            /** The default PrefetchCount that will be used by the underlying MessageReceiver. */
            prefetchCount?: number,
            
            messageHandlerOptions?: {
                /** Whether the trigger should immediately mark as complete (autocomplete) or wait for processing to call complete. */
                autoComplete?: boolean,

                /** The maximum number of concurrent calls to the callback that the message pump should initiate. 
                 * By default, the Functions runtime processes multiple messages concurrently. To direct the runtime to process only 
                 * a single queue or topic message at a time, set maxConcurrentCalls to 1. 
                 */
                maxConcurrentCalls?: number,

                /** The maximum duration within which the message lock will be renewed automatically. */
                maxAutoRenewDuration?: string,
            },
        }
    }    
}

/**
 * Signature of the callback that can receive blob notifications.
=======
 * Signature of the callback that can receive topic notifications.
>>>>>>> 4fb23147
 */
export type TopicCallback = appservice.Callback<TopicContext, string, void>;

export type TopicEventSubscriptionArgs = util.Overwrite<appservice.CallbackFunctionAppArgs<TopicContext, any, void>, {
    /**
     * The Subscription to subscribe the FunctionApp to.  If not present, a new Subscription
     * resource will be created.
     */
    subscription?: Subscription;

    /**
     * The maximum number of deliveries.  Will default to 10 if not specified.
     */
    maxDeliveryCount?: pulumi.Input<number>;

    /**
     * The resource group in which to create the event subscription.  If not supplied, the Topic's
     * resource group will be used.
     */
    resourceGroup?: core.ResourceGroup;

    /**
     * The name of the resource group in which to create the event subscription.  If not supplied,
     * the Topic's resource group will be used.
     */
    resourceGroupName?: pulumi.Input<string>;

    /**
     * Specifies the supported Azure location where the resource exists. Changing this forces a new
     * resource to be created.  If not supplied, the location of the Topic's ResourceGroup will be
     * used.
     */
    location?: pulumi.Input<string>;

    /** 
     * Host settings specific to the Service Bus Topic/Subscription plugin. These values can be provided here, or defaults will 
     * be used in their place. 
     */
    hostSettings?: TopicHostSettings;
}>;

declare module "./topic" {
    interface Topic {
        /**
         * Creates a new subscription to events fired from this Topic to the handler provided, along
         * with options to control the behavior of the subscription.
         */
        onEvent(
            name: string, args: TopicCallback | TopicEventSubscriptionArgs, opts?: pulumi.ComponentResourceOptions): TopicEventSubscription;
    }
}

Topic.prototype.onEvent = function(this: Topic, name, args, opts) {
    const functionArgs = args instanceof Function
        ? <TopicEventSubscriptionArgs>{ callback: args }
        : args;

    return new TopicEventSubscription(name, this, functionArgs, opts);
}

export class TopicEventSubscription extends appservice.EventSubscription<TopicContext, string, void> {
    readonly topic: Topic;
    readonly subscription: Subscription;

    constructor(
        name: string, topic: Topic,
        args: TopicEventSubscriptionArgs, opts: pulumi.ComponentResourceOptions = {}) {

        opts = { parent: topic, ...opts };

        const { resourceGroupName, location } = appservice.getResourceGroupNameAndLocation(args, topic.resourceGroupName);

        const subscription = args.subscription || new Subscription(name, {
            resourceGroupName,
            namespaceName: topic.namespaceName,
            topicName: topic.name,
            maxDeliveryCount: pulumi.output(args.maxDeliveryCount).apply(c => c === undefined ? 10 : c),
        }, opts);

        // The topic binding does not store the Service Bus connection string directly.  Instead, the
        // connection string is put into the app settings (under whatever key we want). Then, the
        // .connection property of the binding contains the *name* of that app setting key.
        const bindingConnectionKey = "BindingConnectionAppSettingsKey";

        const bindings: TopicBindingDefinition[] = [{
            name: "topic",
            direction: "in",
            type: "serviceBusTrigger",
            topicName: topic.name,
            subscriptionName: subscription.name,
            connection: bindingConnectionKey,
        }];

        const namespace = pulumi.all([topic.namespaceName, resourceGroupName])
                               .apply(([namespaceName, resourceGroupName]) =>
                                    getServiceBusNamespace({ name: namespaceName, resourceGroupName }));

        // Place the mapping from the well known key name to the Service Bus account connection string in
        // the 'app settings' object.

        const appSettings = pulumi.all([args.appSettings, namespace.defaultPrimaryConnectionString]).apply(
            ([appSettings, connectionString]) => ({ ...appSettings, [bindingConnectionKey]: connectionString }));

        super("azure:eventhub:TopicEventSubscription", name, bindings, {
            ...args,
            resourceGroupName,
            location,
            appSettings
        }, opts);

        this.topic = topic;
        this.subscription = subscription;

        this.registerOutputs();
    }
}

interface EventHubBindingDefinition extends appservice.BindingDefinition {
    /**
     * The name of the property in the context object to bind the actual event to.
     */
    name: string;

    /**
     * The type of an event hub binding.  Must be 'eventHubTrigger'.
     */
    type: "eventHubTrigger";

    /**
     * The direction of the binding.  We only support events being inputs to functions.
     */
    direction: "in";

    /**
     * The name of the event hub we are subscribing to.
     */
    eventHubName: pulumi.Input<string>;

    /**
     * An optional property that sets the consumer group used to subscribe to events in the hub. 
     * If not present, a new Consumer Group resource will be created.
     */
    consumerGroup?: pulumi.Input<string>;

    /**
     * Set to 'many' in order to enable batching. If omitted or set to 'one', single message passed to function.
     */
    cardinality?: pulumi.Input<"many" | "one">;

    /**
     * The name of an app setting that contains the Event Hub connection string to use for this binding.
     */
    connection: string;
}

/**
 * Data that will be passed along in the context object to the EventHubCallback.
 */
export interface EventHubContext extends appservice.Context<void> {
    invocationId: string;
    executionContext: {
        invocationId: string;
        functionName: string;
        functionDirectory: string;
    };
    bindings: { eventHub: string };
    bindingData: {
        partitionContext: { 
            consumerGroupName: string;
            eventHubPath: string;
            partitionId: string;
            owner: string;
            runtimeInformation: { 
                partitionId: string;
                lastSequenceNumber: number;
                lastEnqueuedTimeUtc: string;
                retrievalTime: string;
            };
        }, 
        partitionKey: string;
        offset: number, 
        sequenceNumber: number;
        enqueuedTimeUtc: string; 
        properties: Record<string, any>;
        systemProperties: Record<string, any>;
        sys: {
            methodName: string;
            utcNow: string;
        },
        invocationId: string;
    };
}

/**
 * Signature of the callback that can receive event hub notifications.
 */
export type EventHubCallback = appservice.Callback<EventHubContext, string, void>;

export type EventHubSubscriptionArgs = util.Overwrite<appservice.CallbackFunctionAppArgs<EventHubContext, any, void>, {
    /**
     * Optional Consumer Group to subscribe the FunctionApp to. If not present, the default consumer group will be used.
     */
    consumerGroup?: EventHubConsumerGroup;

    /**
     * Set to 'many' in order to enable batching. If omitted or set to 'one', single message passed to function.
     */
    cardinality?: pulumi.Input<"many" | "one">;
}>;

declare module "./eventHub" {
    interface EventHub {
        /**
         * Subscribes to events logged to this Event Hub to the handler provided, along
         * with options to control the behavior of the subscription.
         */
        onEvent(
            name: string, args: EventHubCallback | EventHubSubscriptionArgs, opts?: pulumi.ComponentResourceOptions): EventHubSubscription;
    }
}

EventHub.prototype.onEvent = function(this: EventHub, name, args, opts) {
    const functionArgs = args instanceof Function
        ? <EventHubSubscriptionArgs>{ callback: args }
        : args;

    return new EventHubSubscription(name, this, functionArgs, opts);
}

export class EventHubSubscription extends appservice.EventSubscription<EventHubContext, string, void> {
    readonly eventHub: EventHub;
    readonly consumerGroup: EventHubConsumerGroup;

    constructor(
        name: string, eventHub: EventHub,
        args: EventHubSubscriptionArgs, opts: pulumi.ComponentResourceOptions = {}) {

        opts = { parent: eventHub, ...opts };

        const { resourceGroupName, location } = appservice.getResourceGroupNameAndLocation(args, eventHub.resourceGroupName);

        const consumerGroup = args.consumerGroup || new EventHubConsumerGroup(name, {
            resourceGroupName,
            namespaceName: eventHub.namespaceName,
            eventhubName: eventHub.name,
        }, opts);

        // The event hub binding does not store the Event Hubs connection string directly.  Instead, the
        // connection string is put into the app settings (under whatever key we want). Then, the
        // .connection property of the binding contains the *name* of that app setting key.
        const bindingConnectionKey = "BindingConnectionAppSettingsKey";

        const bindings: EventHubBindingDefinition[] = [{
            name: "eventHub",
            direction: "in",
            type: "eventHubTrigger",
            eventHubName: eventHub.name,
            consumerGroup: consumerGroup.name,
            cardinality: args.cardinality,
            connection: bindingConnectionKey,
        }];

        const namespace = pulumi.all([eventHub.namespaceName, resourceGroupName])
                               .apply(([namespaceName, resourceGroupName]) =>
                                    getEventhubNamespace({ name: namespaceName, resourceGroupName }));

        // Place the mapping from the well known key name to the Event Hubs account connection string in
        // the 'app settings' object.

        const appSettings = pulumi.all([args.appSettings, namespace.defaultPrimaryConnectionString]).apply(
            ([appSettings, connectionString]) => ({ ...appSettings, [bindingConnectionKey]: connectionString }));

        super("azure:eventhub:EventHubSubscription", name, bindings, {
            ...args,
            resourceGroupName,
            location,
            appSettings
        }, opts);

        this.eventHub = eventHub;
        this.consumerGroup = consumerGroup;

        this.registerOutputs();
    }
}
<|MERGE_RESOLUTION|>--- conflicted
+++ resolved
@@ -1,402 +1,398 @@
-// Copyright 2016-2018, Pulumi Corporation.
-//
-// Licensed under the Apache License, Version 2.0 (the "License");
-// you may not use this file except in compliance with the License.
-// You may obtain a copy of the License at
-//
-//     http://www.apache.org/licenses/LICENSE-2.0
-//
-// Unless required by applicable law or agreed to in writing, software
-// distributed under the License is distributed on an "AS IS" BASIS,
-// WITHOUT WARRANTIES OR CONDITIONS OF ANY KIND, either express or implied.
-// See the License for the specific language governing permissions and
-// limitations under the License.
-
-import * as pulumi from "@pulumi/pulumi";
-import { getServiceBusNamespace, Subscription, Topic } from ".";
-import { EventHub, EventHubConsumerGroup, getEventhubNamespace } from ".";
-
-import * as appservice from "../appservice";
-import * as core from "../core";
-import * as util from "../util";
-
-interface TopicBindingDefinition extends appservice.BindingDefinition {
-    /**
-     * The name of the property in the context object to bind the actual topic message to.
-     */
-    name: string;
-
-    /**
-     * The type of a topic binding.  Must be 'serviceBusTrigger'.
-     */
-    type: "serviceBusTrigger";
-
-    /**
-     * The direction of the binding.  We only support topics being inputs to functions.
-     */
-    direction: "in";
-
-    /**
-     * The name of the topic we are subscribing to.
-     */
-    topicName: pulumi.Input<string>;
-
-    /**
-     * The name of the subscription inside the topic we are subscribing to.
-     */
-    subscriptionName: pulumi.Input<string>;
-
-    /**
-     * The name of an app setting that contains the Service Bus connection string to use for this binding.
-     */
-    connection: string;
-}
-
-/**
- * Data that will be passed along in the context object to the TopicCallback.
- */
-export interface TopicContext extends appservice.Context<void> {
-    invocationId: string;
-    executionContext: {
-        invocationId: string;
-        functionName: string;
-        functionDirectory: string;
-    };
-    bindings: { topic: string };
-    bindingData: {
-        deadLetterSource: any;
-        messageId: string;
-        contentType: string;
-        replyTo: any;
-        to: any;
-        label: any;
-        correlationId: any,
-        properties: Record<string, any>;
-        topic: string,
-        sys: {
-            methodName: string;
-            utcNow: string;
-        },
-        invocationId: string;
-    };
-}
-
-/**
-<<<<<<< HEAD
- * Host settings specific to the Service Bus Topic/Subscription plugin.
- *
- * For more details see https://docs.microsoft.com/en-us/azure/azure-functions/functions-bindings-service-bus#host-json
- */
-export interface TopicHostSettings extends appservice.HostSettings {
-    extensions?: {
-        serviceBus: {
-            /** The default PrefetchCount that will be used by the underlying MessageReceiver. */
-            prefetchCount?: number,
-            
-            messageHandlerOptions?: {
-                /** Whether the trigger should immediately mark as complete (autocomplete) or wait for processing to call complete. */
-                autoComplete?: boolean,
-
-                /** The maximum number of concurrent calls to the callback that the message pump should initiate. 
-                 * By default, the Functions runtime processes multiple messages concurrently. To direct the runtime to process only 
-                 * a single queue or topic message at a time, set maxConcurrentCalls to 1. 
-                 */
-                maxConcurrentCalls?: number,
-
-                /** The maximum duration within which the message lock will be renewed automatically. */
-                maxAutoRenewDuration?: string,
-            },
-        }
-    }    
-}
-
-/**
- * Signature of the callback that can receive blob notifications.
-=======
- * Signature of the callback that can receive topic notifications.
->>>>>>> 4fb23147
- */
-export type TopicCallback = appservice.Callback<TopicContext, string, void>;
-
-export type TopicEventSubscriptionArgs = util.Overwrite<appservice.CallbackFunctionAppArgs<TopicContext, any, void>, {
-    /**
-     * The Subscription to subscribe the FunctionApp to.  If not present, a new Subscription
-     * resource will be created.
-     */
-    subscription?: Subscription;
-
-    /**
-     * The maximum number of deliveries.  Will default to 10 if not specified.
-     */
-    maxDeliveryCount?: pulumi.Input<number>;
-
-    /**
-     * The resource group in which to create the event subscription.  If not supplied, the Topic's
-     * resource group will be used.
-     */
-    resourceGroup?: core.ResourceGroup;
-
-    /**
-     * The name of the resource group in which to create the event subscription.  If not supplied,
-     * the Topic's resource group will be used.
-     */
-    resourceGroupName?: pulumi.Input<string>;
-
-    /**
-     * Specifies the supported Azure location where the resource exists. Changing this forces a new
-     * resource to be created.  If not supplied, the location of the Topic's ResourceGroup will be
-     * used.
-     */
-    location?: pulumi.Input<string>;
-
-    /** 
-     * Host settings specific to the Service Bus Topic/Subscription plugin. These values can be provided here, or defaults will 
-     * be used in their place. 
-     */
-    hostSettings?: TopicHostSettings;
-}>;
-
-declare module "./topic" {
-    interface Topic {
-        /**
-         * Creates a new subscription to events fired from this Topic to the handler provided, along
-         * with options to control the behavior of the subscription.
-         */
-        onEvent(
-            name: string, args: TopicCallback | TopicEventSubscriptionArgs, opts?: pulumi.ComponentResourceOptions): TopicEventSubscription;
-    }
-}
-
-Topic.prototype.onEvent = function(this: Topic, name, args, opts) {
-    const functionArgs = args instanceof Function
-        ? <TopicEventSubscriptionArgs>{ callback: args }
-        : args;
-
-    return new TopicEventSubscription(name, this, functionArgs, opts);
-}
-
-export class TopicEventSubscription extends appservice.EventSubscription<TopicContext, string, void> {
-    readonly topic: Topic;
-    readonly subscription: Subscription;
-
-    constructor(
-        name: string, topic: Topic,
-        args: TopicEventSubscriptionArgs, opts: pulumi.ComponentResourceOptions = {}) {
-
-        opts = { parent: topic, ...opts };
-
-        const { resourceGroupName, location } = appservice.getResourceGroupNameAndLocation(args, topic.resourceGroupName);
-
-        const subscription = args.subscription || new Subscription(name, {
-            resourceGroupName,
-            namespaceName: topic.namespaceName,
-            topicName: topic.name,
-            maxDeliveryCount: pulumi.output(args.maxDeliveryCount).apply(c => c === undefined ? 10 : c),
-        }, opts);
-
-        // The topic binding does not store the Service Bus connection string directly.  Instead, the
-        // connection string is put into the app settings (under whatever key we want). Then, the
-        // .connection property of the binding contains the *name* of that app setting key.
-        const bindingConnectionKey = "BindingConnectionAppSettingsKey";
-
-        const bindings: TopicBindingDefinition[] = [{
-            name: "topic",
-            direction: "in",
-            type: "serviceBusTrigger",
-            topicName: topic.name,
-            subscriptionName: subscription.name,
-            connection: bindingConnectionKey,
-        }];
-
-        const namespace = pulumi.all([topic.namespaceName, resourceGroupName])
-                               .apply(([namespaceName, resourceGroupName]) =>
-                                    getServiceBusNamespace({ name: namespaceName, resourceGroupName }));
-
-        // Place the mapping from the well known key name to the Service Bus account connection string in
-        // the 'app settings' object.
-
-        const appSettings = pulumi.all([args.appSettings, namespace.defaultPrimaryConnectionString]).apply(
-            ([appSettings, connectionString]) => ({ ...appSettings, [bindingConnectionKey]: connectionString }));
-
-        super("azure:eventhub:TopicEventSubscription", name, bindings, {
-            ...args,
-            resourceGroupName,
-            location,
-            appSettings
-        }, opts);
-
-        this.topic = topic;
-        this.subscription = subscription;
-
-        this.registerOutputs();
-    }
-}
-
-interface EventHubBindingDefinition extends appservice.BindingDefinition {
-    /**
-     * The name of the property in the context object to bind the actual event to.
-     */
-    name: string;
-
-    /**
-     * The type of an event hub binding.  Must be 'eventHubTrigger'.
-     */
-    type: "eventHubTrigger";
-
-    /**
-     * The direction of the binding.  We only support events being inputs to functions.
-     */
-    direction: "in";
-
-    /**
-     * The name of the event hub we are subscribing to.
-     */
-    eventHubName: pulumi.Input<string>;
-
-    /**
-     * An optional property that sets the consumer group used to subscribe to events in the hub. 
-     * If not present, a new Consumer Group resource will be created.
-     */
-    consumerGroup?: pulumi.Input<string>;
-
-    /**
-     * Set to 'many' in order to enable batching. If omitted or set to 'one', single message passed to function.
-     */
-    cardinality?: pulumi.Input<"many" | "one">;
-
-    /**
-     * The name of an app setting that contains the Event Hub connection string to use for this binding.
-     */
-    connection: string;
-}
-
-/**
- * Data that will be passed along in the context object to the EventHubCallback.
- */
-export interface EventHubContext extends appservice.Context<void> {
-    invocationId: string;
-    executionContext: {
-        invocationId: string;
-        functionName: string;
-        functionDirectory: string;
-    };
-    bindings: { eventHub: string };
-    bindingData: {
-        partitionContext: { 
-            consumerGroupName: string;
-            eventHubPath: string;
-            partitionId: string;
-            owner: string;
-            runtimeInformation: { 
-                partitionId: string;
-                lastSequenceNumber: number;
-                lastEnqueuedTimeUtc: string;
-                retrievalTime: string;
-            };
-        }, 
-        partitionKey: string;
-        offset: number, 
-        sequenceNumber: number;
-        enqueuedTimeUtc: string; 
-        properties: Record<string, any>;
-        systemProperties: Record<string, any>;
-        sys: {
-            methodName: string;
-            utcNow: string;
-        },
-        invocationId: string;
-    };
-}
-
-/**
- * Signature of the callback that can receive event hub notifications.
- */
-export type EventHubCallback = appservice.Callback<EventHubContext, string, void>;
-
-export type EventHubSubscriptionArgs = util.Overwrite<appservice.CallbackFunctionAppArgs<EventHubContext, any, void>, {
-    /**
-     * Optional Consumer Group to subscribe the FunctionApp to. If not present, the default consumer group will be used.
-     */
-    consumerGroup?: EventHubConsumerGroup;
-
-    /**
-     * Set to 'many' in order to enable batching. If omitted or set to 'one', single message passed to function.
-     */
-    cardinality?: pulumi.Input<"many" | "one">;
-}>;
-
-declare module "./eventHub" {
-    interface EventHub {
-        /**
-         * Subscribes to events logged to this Event Hub to the handler provided, along
-         * with options to control the behavior of the subscription.
-         */
-        onEvent(
-            name: string, args: EventHubCallback | EventHubSubscriptionArgs, opts?: pulumi.ComponentResourceOptions): EventHubSubscription;
-    }
-}
-
-EventHub.prototype.onEvent = function(this: EventHub, name, args, opts) {
-    const functionArgs = args instanceof Function
-        ? <EventHubSubscriptionArgs>{ callback: args }
-        : args;
-
-    return new EventHubSubscription(name, this, functionArgs, opts);
-}
-
-export class EventHubSubscription extends appservice.EventSubscription<EventHubContext, string, void> {
-    readonly eventHub: EventHub;
-    readonly consumerGroup: EventHubConsumerGroup;
-
-    constructor(
-        name: string, eventHub: EventHub,
-        args: EventHubSubscriptionArgs, opts: pulumi.ComponentResourceOptions = {}) {
-
-        opts = { parent: eventHub, ...opts };
-
-        const { resourceGroupName, location } = appservice.getResourceGroupNameAndLocation(args, eventHub.resourceGroupName);
-
-        const consumerGroup = args.consumerGroup || new EventHubConsumerGroup(name, {
-            resourceGroupName,
-            namespaceName: eventHub.namespaceName,
-            eventhubName: eventHub.name,
-        }, opts);
-
-        // The event hub binding does not store the Event Hubs connection string directly.  Instead, the
-        // connection string is put into the app settings (under whatever key we want). Then, the
-        // .connection property of the binding contains the *name* of that app setting key.
-        const bindingConnectionKey = "BindingConnectionAppSettingsKey";
-
-        const bindings: EventHubBindingDefinition[] = [{
-            name: "eventHub",
-            direction: "in",
-            type: "eventHubTrigger",
-            eventHubName: eventHub.name,
-            consumerGroup: consumerGroup.name,
-            cardinality: args.cardinality,
-            connection: bindingConnectionKey,
-        }];
-
-        const namespace = pulumi.all([eventHub.namespaceName, resourceGroupName])
-                               .apply(([namespaceName, resourceGroupName]) =>
-                                    getEventhubNamespace({ name: namespaceName, resourceGroupName }));
-
-        // Place the mapping from the well known key name to the Event Hubs account connection string in
-        // the 'app settings' object.
-
-        const appSettings = pulumi.all([args.appSettings, namespace.defaultPrimaryConnectionString]).apply(
-            ([appSettings, connectionString]) => ({ ...appSettings, [bindingConnectionKey]: connectionString }));
-
-        super("azure:eventhub:EventHubSubscription", name, bindings, {
-            ...args,
-            resourceGroupName,
-            location,
-            appSettings
-        }, opts);
-
-        this.eventHub = eventHub;
-        this.consumerGroup = consumerGroup;
-
-        this.registerOutputs();
-    }
-}
+// Copyright 2016-2018, Pulumi Corporation.
+//
+// Licensed under the Apache License, Version 2.0 (the "License");
+// you may not use this file except in compliance with the License.
+// You may obtain a copy of the License at
+//
+//     http://www.apache.org/licenses/LICENSE-2.0
+//
+// Unless required by applicable law or agreed to in writing, software
+// distributed under the License is distributed on an "AS IS" BASIS,
+// WITHOUT WARRANTIES OR CONDITIONS OF ANY KIND, either express or implied.
+// See the License for the specific language governing permissions and
+// limitations under the License.
+
+import * as pulumi from "@pulumi/pulumi";
+import { getServiceBusNamespace, Subscription, Topic } from ".";
+import { EventHub, EventHubConsumerGroup, getEventhubNamespace } from ".";
+
+import * as appservice from "../appservice";
+import * as core from "../core";
+import * as util from "../util";
+
+interface TopicBindingDefinition extends appservice.BindingDefinition {
+    /**
+     * The name of the property in the context object to bind the actual topic message to.
+     */
+    name: string;
+
+    /**
+     * The type of a topic binding.  Must be 'serviceBusTrigger'.
+     */
+    type: "serviceBusTrigger";
+
+    /**
+     * The direction of the binding.  We only support topics being inputs to functions.
+     */
+    direction: "in";
+
+    /**
+     * The name of the topic we are subscribing to.
+     */
+    topicName: pulumi.Input<string>;
+
+    /**
+     * The name of the subscription inside the topic we are subscribing to.
+     */
+    subscriptionName: pulumi.Input<string>;
+
+    /**
+     * The name of an app setting that contains the Service Bus connection string to use for this binding.
+     */
+    connection: string;
+}
+
+/**
+ * Data that will be passed along in the context object to the TopicCallback.
+ */
+export interface TopicContext extends appservice.Context<void> {
+    invocationId: string;
+    executionContext: {
+        invocationId: string;
+        functionName: string;
+        functionDirectory: string;
+    };
+    bindings: { topic: string };
+    bindingData: {
+        deadLetterSource: any;
+        messageId: string;
+        contentType: string;
+        replyTo: any;
+        to: any;
+        label: any;
+        correlationId: any,
+        properties: Record<string, any>;
+        topic: string,
+        sys: {
+            methodName: string;
+            utcNow: string;
+        },
+        invocationId: string;
+    };
+}
+
+/**
+ * Host settings specific to the Service Bus Topic/Subscription plugin.
+ *
+ * For more details see https://docs.microsoft.com/en-us/azure/azure-functions/functions-bindings-service-bus#host-json
+ */
+export interface TopicHostSettings extends appservice.HostSettings {
+    extensions?: {
+        serviceBus: {
+            /** The default PrefetchCount that will be used by the underlying MessageReceiver. */
+            prefetchCount?: number,
+            
+            messageHandlerOptions?: {
+                /** Whether the trigger should immediately mark as complete (autocomplete) or wait for processing to call complete. */
+                autoComplete?: boolean,
+
+                /** The maximum number of concurrent calls to the callback that the message pump should initiate. 
+                 * By default, the Functions runtime processes multiple messages concurrently. To direct the runtime to process only 
+                 * a single queue or topic message at a time, set maxConcurrentCalls to 1. 
+                 */
+                maxConcurrentCalls?: number,
+
+                /** The maximum duration within which the message lock will be renewed automatically. */
+                maxAutoRenewDuration?: string,
+            },
+        }
+    }    
+}
+
+/**
+ * Signature of the callback that can receive topic notifications.
+ */
+export type TopicCallback = appservice.Callback<TopicContext, string, void>;
+
+export type TopicEventSubscriptionArgs = util.Overwrite<appservice.CallbackFunctionAppArgs<TopicContext, any, void>, {
+    /**
+     * The Subscription to subscribe the FunctionApp to.  If not present, a new Subscription
+     * resource will be created.
+     */
+    subscription?: Subscription;
+
+    /**
+     * The maximum number of deliveries.  Will default to 10 if not specified.
+     */
+    maxDeliveryCount?: pulumi.Input<number>;
+
+    /**
+     * The resource group in which to create the event subscription.  If not supplied, the Topic's
+     * resource group will be used.
+     */
+    resourceGroup?: core.ResourceGroup;
+
+    /**
+     * The name of the resource group in which to create the event subscription.  If not supplied,
+     * the Topic's resource group will be used.
+     */
+    resourceGroupName?: pulumi.Input<string>;
+
+    /**
+     * Specifies the supported Azure location where the resource exists. Changing this forces a new
+     * resource to be created.  If not supplied, the location of the Topic's ResourceGroup will be
+     * used.
+     */
+    location?: pulumi.Input<string>;
+
+    /** 
+     * Host settings specific to the Service Bus Topic/Subscription plugin. These values can be provided here, or defaults will 
+     * be used in their place. 
+     */
+    hostSettings?: TopicHostSettings;
+}>;
+
+declare module "./topic" {
+    interface Topic {
+        /**
+         * Creates a new subscription to events fired from this Topic to the handler provided, along
+         * with options to control the behavior of the subscription.
+         */
+        onEvent(
+            name: string, args: TopicCallback | TopicEventSubscriptionArgs, opts?: pulumi.ComponentResourceOptions): TopicEventSubscription;
+    }
+}
+
+Topic.prototype.onEvent = function(this: Topic, name, args, opts) {
+    const functionArgs = args instanceof Function
+        ? <TopicEventSubscriptionArgs>{ callback: args }
+        : args;
+
+    return new TopicEventSubscription(name, this, functionArgs, opts);
+}
+
+export class TopicEventSubscription extends appservice.EventSubscription<TopicContext, string, void> {
+    readonly topic: Topic;
+    readonly subscription: Subscription;
+
+    constructor(
+        name: string, topic: Topic,
+        args: TopicEventSubscriptionArgs, opts: pulumi.ComponentResourceOptions = {}) {
+
+        opts = { parent: topic, ...opts };
+
+        const { resourceGroupName, location } = appservice.getResourceGroupNameAndLocation(args, topic.resourceGroupName);
+
+        const subscription = args.subscription || new Subscription(name, {
+            resourceGroupName,
+            namespaceName: topic.namespaceName,
+            topicName: topic.name,
+            maxDeliveryCount: pulumi.output(args.maxDeliveryCount).apply(c => c === undefined ? 10 : c),
+        }, opts);
+
+        // The topic binding does not store the Service Bus connection string directly.  Instead, the
+        // connection string is put into the app settings (under whatever key we want). Then, the
+        // .connection property of the binding contains the *name* of that app setting key.
+        const bindingConnectionKey = "BindingConnectionAppSettingsKey";
+
+        const bindings: TopicBindingDefinition[] = [{
+            name: "topic",
+            direction: "in",
+            type: "serviceBusTrigger",
+            topicName: topic.name,
+            subscriptionName: subscription.name,
+            connection: bindingConnectionKey,
+        }];
+
+        const namespace = pulumi.all([topic.namespaceName, resourceGroupName])
+                               .apply(([namespaceName, resourceGroupName]) =>
+                                    getServiceBusNamespace({ name: namespaceName, resourceGroupName }));
+
+        // Place the mapping from the well known key name to the Service Bus account connection string in
+        // the 'app settings' object.
+
+        const appSettings = pulumi.all([args.appSettings, namespace.defaultPrimaryConnectionString]).apply(
+            ([appSettings, connectionString]) => ({ ...appSettings, [bindingConnectionKey]: connectionString }));
+
+        super("azure:eventhub:TopicEventSubscription", name, bindings, {
+            ...args,
+            resourceGroupName,
+            location,
+            appSettings
+        }, opts);
+
+        this.topic = topic;
+        this.subscription = subscription;
+
+        this.registerOutputs();
+    }
+}
+
+interface EventHubBindingDefinition extends appservice.BindingDefinition {
+    /**
+     * The name of the property in the context object to bind the actual event to.
+     */
+    name: string;
+
+    /**
+     * The type of an event hub binding.  Must be 'eventHubTrigger'.
+     */
+    type: "eventHubTrigger";
+
+    /**
+     * The direction of the binding.  We only support events being inputs to functions.
+     */
+    direction: "in";
+
+    /**
+     * The name of the event hub we are subscribing to.
+     */
+    eventHubName: pulumi.Input<string>;
+
+    /**
+     * An optional property that sets the consumer group used to subscribe to events in the hub. 
+     * If not present, a new Consumer Group resource will be created.
+     */
+    consumerGroup?: pulumi.Input<string>;
+
+    /**
+     * Set to 'many' in order to enable batching. If omitted or set to 'one', single message passed to function.
+     */
+    cardinality?: pulumi.Input<"many" | "one">;
+
+    /**
+     * The name of an app setting that contains the Event Hub connection string to use for this binding.
+     */
+    connection: string;
+}
+
+/**
+ * Data that will be passed along in the context object to the EventHubCallback.
+ */
+export interface EventHubContext extends appservice.Context<void> {
+    invocationId: string;
+    executionContext: {
+        invocationId: string;
+        functionName: string;
+        functionDirectory: string;
+    };
+    bindings: { eventHub: string };
+    bindingData: {
+        partitionContext: { 
+            consumerGroupName: string;
+            eventHubPath: string;
+            partitionId: string;
+            owner: string;
+            runtimeInformation: { 
+                partitionId: string;
+                lastSequenceNumber: number;
+                lastEnqueuedTimeUtc: string;
+                retrievalTime: string;
+            };
+        }, 
+        partitionKey: string;
+        offset: number, 
+        sequenceNumber: number;
+        enqueuedTimeUtc: string; 
+        properties: Record<string, any>;
+        systemProperties: Record<string, any>;
+        sys: {
+            methodName: string;
+            utcNow: string;
+        },
+        invocationId: string;
+    };
+}
+
+/**
+ * Signature of the callback that can receive event hub notifications.
+ */
+export type EventHubCallback = appservice.Callback<EventHubContext, string, void>;
+
+export type EventHubSubscriptionArgs = util.Overwrite<appservice.CallbackFunctionAppArgs<EventHubContext, any, void>, {
+    /**
+     * Optional Consumer Group to subscribe the FunctionApp to. If not present, the default consumer group will be used.
+     */
+    consumerGroup?: EventHubConsumerGroup;
+
+    /**
+     * Set to 'many' in order to enable batching. If omitted or set to 'one', single message passed to function.
+     */
+    cardinality?: pulumi.Input<"many" | "one">;
+}>;
+
+declare module "./eventHub" {
+    interface EventHub {
+        /**
+         * Subscribes to events logged to this Event Hub to the handler provided, along
+         * with options to control the behavior of the subscription.
+         */
+        onEvent(
+            name: string, args: EventHubCallback | EventHubSubscriptionArgs, opts?: pulumi.ComponentResourceOptions): EventHubSubscription;
+    }
+}
+
+EventHub.prototype.onEvent = function(this: EventHub, name, args, opts) {
+    const functionArgs = args instanceof Function
+        ? <EventHubSubscriptionArgs>{ callback: args }
+        : args;
+
+    return new EventHubSubscription(name, this, functionArgs, opts);
+}
+
+export class EventHubSubscription extends appservice.EventSubscription<EventHubContext, string, void> {
+    readonly eventHub: EventHub;
+    readonly consumerGroup: EventHubConsumerGroup;
+
+    constructor(
+        name: string, eventHub: EventHub,
+        args: EventHubSubscriptionArgs, opts: pulumi.ComponentResourceOptions = {}) {
+
+        opts = { parent: eventHub, ...opts };
+
+        const { resourceGroupName, location } = appservice.getResourceGroupNameAndLocation(args, eventHub.resourceGroupName);
+
+        const consumerGroup = args.consumerGroup || new EventHubConsumerGroup(name, {
+            resourceGroupName,
+            namespaceName: eventHub.namespaceName,
+            eventhubName: eventHub.name,
+        }, opts);
+
+        // The event hub binding does not store the Event Hubs connection string directly.  Instead, the
+        // connection string is put into the app settings (under whatever key we want). Then, the
+        // .connection property of the binding contains the *name* of that app setting key.
+        const bindingConnectionKey = "BindingConnectionAppSettingsKey";
+
+        const bindings: EventHubBindingDefinition[] = [{
+            name: "eventHub",
+            direction: "in",
+            type: "eventHubTrigger",
+            eventHubName: eventHub.name,
+            consumerGroup: consumerGroup.name,
+            cardinality: args.cardinality,
+            connection: bindingConnectionKey,
+        }];
+
+        const namespace = pulumi.all([eventHub.namespaceName, resourceGroupName])
+                               .apply(([namespaceName, resourceGroupName]) =>
+                                    getEventhubNamespace({ name: namespaceName, resourceGroupName }));
+
+        // Place the mapping from the well known key name to the Event Hubs account connection string in
+        // the 'app settings' object.
+
+        const appSettings = pulumi.all([args.appSettings, namespace.defaultPrimaryConnectionString]).apply(
+            ([appSettings, connectionString]) => ({ ...appSettings, [bindingConnectionKey]: connectionString }));
+
+        super("azure:eventhub:EventHubSubscription", name, bindings, {
+            ...args,
+            resourceGroupName,
+            location,
+            appSettings
+        }, opts);
+
+        this.eventHub = eventHub;
+        this.consumerGroup = consumerGroup;
+
+        this.registerOutputs();
+    }
+}