{
    "name": "@pulumi/azure",
    "version": "${VERSION}",
    "description": "A Pulumi package for creating and managing Microsoft Azure cloud resources.",
    "keywords": [
        "pulumi",
        "azure"
    ],
    "homepage": "https://pulumi.io",
    "repository": "https://github.com/pulumi/pulumi-azure",
    "license": "Apache 2.0",
    "scripts": {
        "build": "tsc"
    },
    "dependencies": {
<<<<<<< HEAD
        "@pulumi/pulumi": "^0.16.0"
=======
        "@pulumi/pulumi": "^0.16.4"
>>>>>>> bf2a7afb
    },
    "devDependencies": {
        "@types/node": "^8.0.25",
        "typescript": "^2.6.2"
    },
    "pulumi": {
        "resource": true
    }
}<|MERGE_RESOLUTION|>--- conflicted
+++ resolved
@@ -13,11 +13,7 @@
         "build": "tsc"
     },
     "dependencies": {
-<<<<<<< HEAD
-        "@pulumi/pulumi": "^0.16.0"
-=======
         "@pulumi/pulumi": "^0.16.4"
->>>>>>> bf2a7afb
     },
     "devDependencies": {
         "@types/node": "^8.0.25",
